--- conflicted
+++ resolved
@@ -93,19 +93,7 @@
 describe("EndToEnd", () => {
 
     describe("Basic usage", () => {
-<<<<<<< HEAD
         var sandbox;
-
-        beforeEach(() => {
-            sandbox = sinon.sandbox.create();
-	});
-
-        afterEach(() => {
-            // Dispose the default app insights client and auto collectors so that they can be reconfigured
-            // cleanly for each test
-            AppInsights.dispose();
-            sandbox.restore();
-=======
 
         before(() => {
             var originalHttpRequest = http.request;
@@ -122,9 +110,19 @@
             });
         });
 
+        beforeEach(() => {
+            sandbox = sinon.sandbox.create();
+	});
+
+        afterEach(() => {
+            // Dispose the default app insights client and auto collectors so that they can be reconfigured
+            // cleanly for each test
+            AppInsights.dispose();
+            sandbox.restore();
+        });
+
         after(() => {
             this.request.restore();
->>>>>>> 6d69895c
         });
 
         it("should send telemetry", (done) => {
