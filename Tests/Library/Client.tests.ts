///<reference path="..\..\Declarations\node\node.d.ts" />
///<reference path="..\..\Declarations\mocha\mocha.d.ts" />
///<reference path="..\..\Declarations\sinon\sinon.d.ts" />

import assert = require("assert");
import sinon = require("sinon");
import http = require("http");
import eventEmitter = require('events');

import Client = require("../../Library/Client");
import ContractsModule = require("../../Library/Contracts");

describe("Library/Client", () => {

    var name = "name";
    var value = 3;
    var mockData = <any>{baseData: {properties: {}}, baseType: "BaseTestData"};
    var properties:{ [key: string]: string; } = {p1: "p1", p2: "p2", common: "commonArg"};
    var measurements:{ [key: string]: number; } = {m1: 1, m2: 2};
    var client = new Client("Instrumentation-Key-12345-6789A");
    var trackStub:SinonStub;
    var triggerStub:SinonStub;
    var sendStub:SinonStub;

    before(() => {
        trackStub = sinon.stub(client, "track");
        triggerStub = sinon.stub(client.channel, "triggerSend");
        sendStub = sinon.stub(client.channel, "send");
    });
    after(() => {
        trackStub.restore();
        triggerStub.restore();
        sendStub.restore();
    });

    var invalidInputHelper = (name:string) => {
        assert.doesNotThrow(() => client[name](null, null));
        assert.doesNotThrow(() => client[name](<any>undefined, <any>undefined));
        assert.doesNotThrow(() => client[name](<any>{}, <any>{}));
        assert.doesNotThrow(() => client[name](<any>[], <any>[]));
        assert.doesNotThrow(() => client[name](<any>"", <any>""));
        assert.doesNotThrow(() => client[name](<any>1, <any>1));
        assert.doesNotThrow(() => client[name](<any>true, <any>true));
    };

    describe("#constructor()", () => {
        it("should initialize config", () => {
            var client = new Client("key");
            assert.ok(client.config);
            assert.ok(client.config.instrumentationKey);
        });

        it("should initialize context", () => {
            var client = new Client("key");
            assert.ok(client.context);
            assert.ok(client.context.tags);
        });

        it("should initialize common properties", () => {
            var client = new Client("key");
            assert.ok(client.commonProperties);
        });

        it("should initialize channel", () => {
            var client = new Client("key");
            assert.ok(client.channel);
        });
    });

    describe("#trackEvent()", () => {
        it("should track Event with correct data", () => {
            trackStub.reset();
            client.trackEvent(name);
            client.trackEvent(name, properties);
            client.trackEvent(name, properties, measurements);

            assert.ok(trackStub.calledThrice);

            var args = trackStub.args;
            assert.equal(args[0][0].baseData.name, name);
            assert.equal(args[1][0].baseData.name, name);
            assert.deepEqual(args[1][0].baseData.properties, properties);
            assert.equal(args[2][0].baseData.name, name);
            assert.deepEqual(args[2][0].baseData.properties, properties);
            assert.equal(args[2][0].baseData.measurements, measurements);
        });

        it("should not crash with invalid input", () => {
            invalidInputHelper("trackEvent");
        });
    });

    describe("#trackTrace()", () => {
        it("should track Trace with correct data", () => {
            trackStub.reset();
            client.trackTrace(name);
            client.trackTrace(name, 0);
            client.trackTrace(name, 0, properties);

            assert.ok(trackStub.calledThrice);

            var args = trackStub.args;
            assert.equal(args[0][0].baseData.message, name);
            assert.equal(args[1][0].baseData.message, name);
            assert.deepEqual(args[1][0].baseData.severityLevel, 0);
            assert.equal(args[2][0].baseData.message, name);
            assert.deepEqual(args[2][0].baseData.severityLevel, 0);
            assert.equal(args[2][0].baseData.properties, properties);
        });

        it("should not crash with invalid input", () => {
            invalidInputHelper("trackTrace");
        });
    });

    describe("#trackException()", () => {
        it("should track Exception with correct data", () => {
            trackStub.reset();
            client.trackException(new Error(name));
            client.trackException(new Error(name), properties);

            assert.ok(trackStub.calledTwice);

            var args = trackStub.args;
            assert.equal(args[0][0].baseData.exceptions[0].message, name);
            assert.equal(args[1][0].baseData.exceptions[0].message, name);
            assert.deepEqual(args[1][0].baseData.properties, properties);
        });

        it("should not crash with invalid input", () => {
            invalidInputHelper("trackException");
        });
    });

    describe("#trackMetric()", () => {
        it("should track Metric with correct data", () => {
            trackStub.reset();
            var count = 1;
            var min = 0;
            var max = 0;
            var stdev = 0;
            client.trackMetric(name, value);
            client.trackMetric(name, value, count, min, max, stdev, properties);

            assert.ok(trackStub.calledTwice);

            var args = trackStub.args;
            assert.equal(args[0][0].baseData.metrics[0].name, name);
            assert.equal(args[0][0].baseData.metrics[0].value, value);
            
            assert.equal(args[1][0].baseData.metrics[0].name, name);
            assert.equal(args[1][0].baseData.metrics[0].value, value);
            assert.equal(args[1][0].baseData.metrics[0].count, count);
            assert.equal(args[1][0].baseData.metrics[0].min, min);
            assert.equal(args[1][0].baseData.metrics[0].max, max);
            assert.equal(args[1][0].baseData.metrics[0].stdDev, stdev);
            assert.deepEqual(args[1][0].baseData.properties, properties);
        });

        it("should not crash with invalid input", () => {
            invalidInputHelper("trackMetric");
        });
    });

    describe("request tracking", () => {
        var request = {
            emitError: function(): void {
                if (this.errorCallback) {
                    var error = {
                        "errorProp": "errorVal"
                    }
                    this.errorCallback(error);
                }
            },
            on: function(event: string, callback: (error: any) => void): void {
                if (event === 'error'){
                    this.errorCallback = callback;
                }
            },
            method: "method",
            url: "/search?q=test",
            connection: {
                encrypted: false
            },
            headers: {
                host: "bing.com"
            }
        };
        
        var response = {
            emitFinish: function(): void {
                if (this.finishCallback) {
                    this.finishCallback();
                }
            },
            once: function(event: string, callback: Function): eventEmitter.EventEmitter {
                if (event === 'finish') {
                    this.finishCallback = callback;
                }
                return new eventEmitter.EventEmitter();
            },
            statusCode: 200
        }
        
        function parseDuration(duration: string): number {
            if (!duration) {
                return 0;
            }
            
            var parts = duration.match("(\\d\\d):(\\d\\d):(\\d\\d).(\\d\\d\\d)");  
            return parseInt(parts[1])*60*60*1000 + parseInt(parts[2])*60*1000 + parseInt(parts[3])*1000 + parseInt(parts[4]);    
        }

        describe("#trackRequest()", () => {
            
            var clock: SinonFakeTimers;
            
            before(() => {
               clock = sinon.useFakeTimers(); 
            });
            
            after(() => {
                clock.restore();
            });
            
            it("should not crash with invalid input", () => {
                invalidInputHelper("trackRequest");
            });
            
            it('should track request with correct data on response finish event ', () => {
                trackStub.reset();
                clock.reset();
                client.trackRequest(<any>request, <any>response, properties);
                
                // finish event was not emitted yet
                assert.ok(trackStub.notCalled);
                
                // emit finish event
                clock.tick(10);
                response.emitFinish();
                assert.ok(trackStub.calledOnce);
                var args = trackStub.args;
                assert.equal(args[0][0].baseType, "Microsoft.ApplicationInsights.RequestData");
                assert.equal(args[0][0].baseData.responseCode, 200);
                assert.deepEqual(args[0][0].baseData.properties, properties);
                var duration = parseDuration(args[0][0].baseData.duration);
                assert.equal(duration, 10);    
            });
            
<<<<<<< HEAD
            it('should track request with correct tags on response finish event', () => {
=======
            it('should track request with correct tags on response finish event', function () {
>>>>>>> 36161018
                trackStub.reset();
                clock.reset();
                client.trackRequest(<any>request, <any>response, properties);
                
                // emit finish event
                response.emitFinish();
                
                // validate
                var args = trackStub.args;
                var tags = args[0][1];
<<<<<<< HEAD
                
                assert.equal(tags["ai.operation.name"], "method /search");
                assert.equal(tags["ai.device.id"], "node");
                assert.equal(tags["ai.device.type"], "server");
=======
                assert.equal(tags["ai.device.id"], "node");
                assert.equal(tags["ai.device.type"], null);
>>>>>>> 36161018
            });
            
            it('should track request with correct data on request error event', () => {
                trackStub.reset();
                clock.reset();
                client.trackRequest(<any>request, <any>response, properties);
                
                // finish event was not emitted yet
                assert.ok(trackStub.notCalled);
                
                // emit finish event
                clock.tick(10);
                request.emitError();
                assert.ok(trackStub.calledOnce);
                var args = trackStub.args;
                assert.equal(args[0][0].baseType, "Microsoft.ApplicationInsights.RequestData");
                assert.equal(args[0][0].baseData.responseCode, 200);
                assert.equal(args[0][0].baseData.properties['errorProp'], 'errorVal');
                var duration = parseDuration(args[0][0].baseData.duration);
                assert.equal(duration, 10);
            });
        });
        
        describe("#trackRequestSync()", () => {
            it('should track request with correct data synchronously', () => {
                trackStub.reset();
                client.trackRequestSync(<any>request, <any>response, 100, properties);
                assert.ok(trackStub.calledOnce);
                var args = trackStub.args;
                assert.equal(args[0][0].baseType, "Microsoft.ApplicationInsights.RequestData");
                assert.equal(args[0][0].baseData.responseCode, 200);
                assert.equal(args[0][0].baseData.duration, '00:00:00.100');
                assert.deepEqual(args[0][0].baseData.properties, properties);  
            });
        });
    });

    describe("#trackDependency()", () => {
        it("should track RemoteDependency with correct data", () => {
            trackStub.reset();
            var commandName = "commandName";
            var dependencyTypeName = "dependencyTypeName";
            client.trackDependency(name, commandName, value, true, dependencyTypeName, properties);

            assert.ok(trackStub.calledOnce);

            var args = trackStub.args;
            assert.equal(args[0][0].baseType, "RemoteDependencyData");
            assert.equal(args[0][0].baseData.name, name);
	        assert.equal(args[0][0].baseData.commandName, commandName);
            assert.equal(args[0][0].baseData.value, value);
            assert.equal(args[0][0].baseData.success, true);
            assert.equal(args[0][0].baseData.dependencyTypeName, dependencyTypeName);
            assert.deepEqual(args[0][0].baseData.properties, properties);

            // default values
            assert.deepEqual(args[0][0].baseData.dependencyKind, ContractsModule.Contracts.DependencyKind.Other);
            assert.equal(args[0][0].baseData.async, false);
            assert.deepEqual(args[0][0].baseData.dependencySource, ContractsModule.Contracts.DependencySourceType.Undefined);
        });
    });

    describe("#sendPendingData()", () => {
        it("should invoke the sender", () => {
            triggerStub.reset();
            client.sendPendingData();
            assert.ok(triggerStub.calledOnce);
        });

        it("should accept a callback", () => {
            triggerStub.reset();
            var callback = sinon.spy();
            client.sendPendingData(callback);
            assert.strictEqual(triggerStub.firstCall.args[0], false);
            assert.strictEqual(triggerStub.firstCall.args[1], callback);
        });
    });

    describe("#getEnvelope()", () => {
        var commonproperties:{[key: string]: string} = {common1: "common1", common2: "common2", common: "common"};
        it("should assign common properties to the data", () => {
            var client1 = new Client("key");
            client1.commonProperties = commonproperties;
            mockData.baseData.properties = JSON.parse(JSON.stringify(properties));
            var env = client1.getEnvelope(mockData);

            // check common properties
            assert.equal(env.data.baseData.properties.common1, (<any>commonproperties).common1);
            assert.equal(env.data.baseData.properties.common2, (<any>commonproperties).common2);

            // check argument properties
            assert.equal(env.data.baseData.properties.p1, (<any>properties).p1);
            assert.equal(env.data.baseData.properties.p2, (<any>properties).p2);

            // check that argument properties overwrite common properties1
            assert.equal(env.data.baseData.properties.common, (<any>properties).common);
        });

        it("should allow tags to be overwritten", () => {
            mockData.properties = {};
            var env = client.getEnvelope(mockData);
            assert.deepEqual(env.tags, client.context.tags, "tags are set by default");
            var customTag = {custom: "tag"};
            env = client.getEnvelope(mockData, <any>customTag);
            assert.deepEqual(env.tags, customTag)
        });

        it("should set sequence numbers correctly", () => {
            var env1 = client.getEnvelope(mockData);
            var env2 = client.getEnvelope(mockData);
            var seq1 = Client.parseSeq(env1.seq);
            assert.equal(seq1[0].length, 22);
            var seq2 = Client.parseSeq(env2.seq);
            assert.equal(seq2[0].length, 22);
            assert.ok(seq1[1] < seq2[1]);
            assert.equal(seq1[1] + 1, seq2[1]);
        });

        it("should write properties in a specific order", () => {
            let env = client.getEnvelope(mockData);
            let keys = Object.keys(env);
            let indices: { [name: string]: number } = {};
            let index = 0;
            for(let propertyName in env) {
                indices[propertyName] = index;
                ++index;
            }
            assert.ok(
                Math.max(indices["name"], indices["time"]) <
                Math.min(indices["data"], indices["tags"]));
        });

        it("should have valid name", function() {
            let envelope = client.getEnvelope(mockData);
            assert.equal(envelope.name, "Microsoft.ApplicationInsights.InstrumentationKey123456789A.BaseTest");
        });
    });

    describe("#track()", () => {
        it("should pass data to the channel", () => {
            sendStub.reset();

            trackStub.restore();
            client.track(mockData);
            trackStub = sinon.stub(client, "track");

            assert.ok(sendStub.calledOnce);
        });

        it("should wrap the data in an envelope", () => {
            sendStub.reset();
            var expected = client.getEnvelope(mockData);

            trackStub.restore();
            client.track(mockData);
            trackStub = sinon.stub(client, "track");

            var actual = sendStub.firstCall.args[0];

            // make sequence numbers and timestamp equal to leverage deepEqual
            let seq = Client.parseSeq(expected.seq);
            expected.seq = seq[0] + ":" + (seq[1] + 1).toString();
            expected.time = actual.time;

            assert.deepEqual(actual, expected);
        });
    });
});<|MERGE_RESOLUTION|>--- conflicted
+++ resolved
@@ -247,11 +247,7 @@
                 assert.equal(duration, 10);    
             });
             
-<<<<<<< HEAD
             it('should track request with correct tags on response finish event', () => {
-=======
-            it('should track request with correct tags on response finish event', function () {
->>>>>>> 36161018
                 trackStub.reset();
                 clock.reset();
                 client.trackRequest(<any>request, <any>response, properties);
@@ -262,15 +258,10 @@
                 // validate
                 var args = trackStub.args;
                 var tags = args[0][1];
-<<<<<<< HEAD
-                
+
                 assert.equal(tags["ai.operation.name"], "method /search");
                 assert.equal(tags["ai.device.id"], "node");
-                assert.equal(tags["ai.device.type"], "server");
-=======
-                assert.equal(tags["ai.device.id"], "node");
                 assert.equal(tags["ai.device.type"], null);
->>>>>>> 36161018
             });
             
             it('should track request with correct data on request error event', () => {
